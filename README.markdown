--- conflicted
+++ resolved
@@ -27,8 +27,6 @@
 </pre>
 
 Add a Proxy Server(s)
-
-<<<<<<< HEAD
 <pre>
    node default {
      class { 'mcollective': }
@@ -46,21 +44,4 @@
        proxy  => 'http://puppet_rack_app',
      }
    } 
-</pre>
-=======
-    node default {
-      class { 'mcollective': }
-        nginx::resource::upstream { 'puppet_rack_app':
-          ensure  => present,
-          members => [
-          'localhost:3000', 
-          'localhost:3001',
-          'localhost:3002',
-        ],
-      }
-      nginx::resource::vhost { 'rack.puppetlabs.com':
-        ensure   => present,
-        proxy  => 'http://puppet_rack_app',
-      }
-    } 
->>>>>>> df8a1b50
+</pre>