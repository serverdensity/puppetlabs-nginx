--- conflicted
+++ resolved
@@ -18,11 +18,7 @@
   anchor { 'nginx::package::end': }
 
   case $::operatingsystem {
-<<<<<<< HEAD
-    centos,fedora,rhel,scientific: {
-=======
-    centos,fedora,rhel,redhat: {
->>>>>>> 688948a2
+    centos,fedora,rhel,redhat,scientific: {
       class { 'nginx::package::redhat':
         require => Anchor['nginx::package::begin'],
         before  => Anchor['nginx::package::end'],
