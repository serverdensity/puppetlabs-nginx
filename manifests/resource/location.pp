# define: nginx::resource::location
#
# This definition creates a new location entry within a virtual host
#
# Parameters:
<<<<<<< HEAD
#   [*ensure*]               - Enables or disables the specified location (present|absent)
#   [*vhost*]                - Defines the default vHost for this location entry to include with
#   [*location*]             - Specifies the URI associated with this location entry
#   [*www_root*]             - Specifies the location on disk for files to be read from. Cannot be set in conjunction with $proxy
#   [*index_files*]          - Default index files for NGINX to read when traversing a directory
#   [*proxy*]                - Proxy server(s) for a location to connect to. Accepts a single value, can be used in conjunction
#                              with nginx::resource::upstream
#   [*proxy_read_timeout*]   - Override the default the proxy read timeout value of 90 seconds
#   [*proxy_set_header*]     - Override the default proxy headers
#   [*proxy_buffering*]      - Override the default proxy_buffering configuration of ON
#   [*ssl*]                  - Indicates whether to setup SSL bindings for this location.
#   [*ssl_only*]	     - Required if the SSL and normal vHost have the same port.
#   [*location_alias*]       - Path to be used as basis for serving requests for this location
#   [*stub_status*]          - If true it will point configure module stub_status to provide nginx stats on location
#   [*location_cfg_prepend*] - It expects a hash with custom directives to put before anything else inside location
#   [*location_cfg_append*]  - It expects a hash with custom directives to put after everything else inside location   
#   [*try_files*]            - An array of file locations to try
#   [*option*]               - Reserved for future use
=======
#   [*ensure*]             - Enables or disables the specified location (present|absent)
#   [*vhost*]              - Defines the default vHost for this location entry to include with
#   [*location*]           - Specifies the URI associated with this location entry
#   [*www_root*]           - Specifies the location on disk for files to be read from. Cannot be set in conjunction with $proxy or $alias_root.
#   [*alias_root*]         - Specifies a path on disk to the files. Like $www_root, except the location is stripped from the
#                            request.  Cannot be set in conjunction with either $www_root or $proxy.
#   [*index_files*]        - Default index files for NGINX to read when traversing a directory
#   [*proxy*]              - Proxy server(s) for a location to connect to. Accepts a single value, can be used in conjunction
#                            with nginx::resource::upstream
#   [*proxy_read_timeout*] - Override the default the proxy read timeout value of 90 seconds
#   [*ssl*]                - Indicates whether to setup SSL bindings for this location.
#   [*option*]             - Reserved for future use
>>>>>>> 3c49988a
#
# Actions:
#
# Requires:
#
# Sample Usage:
#  nginx::resource::location { 'test2.local-bob':
#    ensure   => present,
#    www_root => '/var/www/bob',
#    location => '/bob',
#    vhost    => 'test2.local',
#  }
#  
#  Custom config example to limit location on localhost,
#  create a hash with any extra custom config you want.
#  $my_config = {
#    'access_log' => 'off',
#    'allow'      => '127.0.0.1',
#    'deny'       => 'all'
#  }
#  nginx::resource::location { 'test2.local-bob':
#    ensure              => present,
#    www_root            => '/var/www/bob',
#    location            => '/bob',
#    vhost               => 'test2.local',
#    location_cfg_append => $my_config,
#  }

define nginx::resource::location(
<<<<<<< HEAD
  $ensure               = present,
  $vhost                = undef,
  $www_root             = undef,
  $index_files          = ['index.html', 'index.htm', 'index.php'],
  $proxy                = undef,
  $proxy_read_timeout   = $nginx::params::nx_proxy_read_timeout,
  $proxy_set_header     = undef, 
  $proxy_buffering      = undef, 
  $ssl                  = false,
  $ssl_only		= false,
  $location_alias       = undef,
  $option               = undef,
  $stub_status          = undef,
  $location_cfg_prepend = undef,
  $location_cfg_append  = undef,
  $try_files            = undef,
=======
  $ensure             = present,
  $vhost              = undef,
  $www_root           = undef,
  $alias_root         = undef,
  $index_files        = ['index.html', 'index.htm', 'index.php'],
  $proxy              = undef,
  $proxy_read_timeout = $nginx::params::nx_proxy_read_timeout,
  $ssl                = false,
  $option             = undef,
>>>>>>> 3c49988a
  $location
) {
  File {
    owner  => 'root',
    group  => 'root',
    mode   => '0644',
    notify => Class['nginx::service'],
  }

  ## Shared Variables
  $ensure_real = $ensure ? {
    'absent' => absent,
    default  => file,
  }

  # Use proxy template if $proxy is defined, otherwise use directory template.
  if ($proxy != undef) {
    $content_real = template('nginx/vhost/vhost_location_proxy.erb')
<<<<<<< HEAD
  } elsif ($location_alias != undef) {
    $content_real = template('nginx/vhost/vhost_location_alias.erb')
  } elsif ($stub_status != undef) {
    $content_real = template('nginx/vhost/vhost_location_stub_status.erb')
=======
  } elsif ($alias_root != undef) {
    $content_real = template('nginx/vhost/vhost_location_alias.erb')
>>>>>>> 3c49988a
  } else {
    $content_real = template('nginx/vhost/vhost_location_directory.erb')
  }

  ## Check for various error condtiions
  if ($vhost == undef) {
    fail('Cannot create a location reference without attaching to a virtual host')
  }
<<<<<<< HEAD
  if (($www_root == undef) and ($proxy == undef) and ($location_alias == undef) and ($stub_status == undef) ) {
    fail('Cannot create a location reference without a www_root, proxy, location_alias or stub_status defined')
=======

  $location_config = [
    $alias_root ? { undef => 0, default => 1},
    $www_root   ? { undef => 0, default => 1},
    $proxy      ? { undef => 0, default => 1}
  ]
  if $location_config[0] + $location_config[1] + $location_config[2] > 1 {
    fail('Cannot define both directory (www_root or alias_root) and proxy in a virtual host')
>>>>>>> 3c49988a
  }
  if $location_config[0] + $location_config[1] + $location_config[2] == 0 {
    fail('Cannot create a location reference without a www_root, alias_root, or proxy defined')
  }

  ## Create stubs for vHost File Fragment Pattern
  if ($ssl_only != 'true') {
    file {"${nginx::config::nx_temp_dir}/nginx.d/${vhost}-500-${name}":
      ensure  => $ensure_real,
      content => $content_real,
    }
  }

  ## Only create SSL Specific locations if $ssl is true.
  if ($ssl == 'true') {
    file {"${nginx::config::nx_temp_dir}/nginx.d/${vhost}-800-${name}-ssl":
      ensure  => $ensure_real,
      content => $content_real,
    }
  }
}<|MERGE_RESOLUTION|>--- conflicted
+++ resolved
@@ -3,11 +3,12 @@
 # This definition creates a new location entry within a virtual host
 #
 # Parameters:
-<<<<<<< HEAD
 #   [*ensure*]               - Enables or disables the specified location (present|absent)
 #   [*vhost*]                - Defines the default vHost for this location entry to include with
 #   [*location*]             - Specifies the URI associated with this location entry
-#   [*www_root*]             - Specifies the location on disk for files to be read from. Cannot be set in conjunction with $proxy
+#   [*www_root*]           - Specifies the location on disk for files to be read from. Cannot be set in conjunction with $proxy
+#   [*alias_root*]         - Specifies a path on disk to the files. Like $www_root, except the location is stripped from the
+#                            request.  Cannot be set in conjunction with either $www_root or $proxy.
 #   [*index_files*]          - Default index files for NGINX to read when traversing a directory
 #   [*proxy*]                - Proxy server(s) for a location to connect to. Accepts a single value, can be used in conjunction
 #                              with nginx::resource::upstream
@@ -22,20 +23,6 @@
 #   [*location_cfg_append*]  - It expects a hash with custom directives to put after everything else inside location   
 #   [*try_files*]            - An array of file locations to try
 #   [*option*]               - Reserved for future use
-=======
-#   [*ensure*]             - Enables or disables the specified location (present|absent)
-#   [*vhost*]              - Defines the default vHost for this location entry to include with
-#   [*location*]           - Specifies the URI associated with this location entry
-#   [*www_root*]           - Specifies the location on disk for files to be read from. Cannot be set in conjunction with $proxy or $alias_root.
-#   [*alias_root*]         - Specifies a path on disk to the files. Like $www_root, except the location is stripped from the
-#                            request.  Cannot be set in conjunction with either $www_root or $proxy.
-#   [*index_files*]        - Default index files for NGINX to read when traversing a directory
-#   [*proxy*]              - Proxy server(s) for a location to connect to. Accepts a single value, can be used in conjunction
-#                            with nginx::resource::upstream
-#   [*proxy_read_timeout*] - Override the default the proxy read timeout value of 90 seconds
-#   [*ssl*]                - Indicates whether to setup SSL bindings for this location.
-#   [*option*]             - Reserved for future use
->>>>>>> 3c49988a
 #
 # Actions:
 #
@@ -65,10 +52,10 @@
 #  }
 
 define nginx::resource::location(
-<<<<<<< HEAD
   $ensure               = present,
   $vhost                = undef,
   $www_root             = undef,
+  $alias_root         = undef,
   $index_files          = ['index.html', 'index.htm', 'index.php'],
   $proxy                = undef,
   $proxy_read_timeout   = $nginx::params::nx_proxy_read_timeout,
@@ -82,17 +69,6 @@
   $location_cfg_prepend = undef,
   $location_cfg_append  = undef,
   $try_files            = undef,
-=======
-  $ensure             = present,
-  $vhost              = undef,
-  $www_root           = undef,
-  $alias_root         = undef,
-  $index_files        = ['index.html', 'index.htm', 'index.php'],
-  $proxy              = undef,
-  $proxy_read_timeout = $nginx::params::nx_proxy_read_timeout,
-  $ssl                = false,
-  $option             = undef,
->>>>>>> 3c49988a
   $location
 ) {
   File {
@@ -111,15 +87,10 @@
   # Use proxy template if $proxy is defined, otherwise use directory template.
   if ($proxy != undef) {
     $content_real = template('nginx/vhost/vhost_location_proxy.erb')
-<<<<<<< HEAD
   } elsif ($location_alias != undef) {
     $content_real = template('nginx/vhost/vhost_location_alias.erb')
   } elsif ($stub_status != undef) {
     $content_real = template('nginx/vhost/vhost_location_stub_status.erb')
-=======
-  } elsif ($alias_root != undef) {
-    $content_real = template('nginx/vhost/vhost_location_alias.erb')
->>>>>>> 3c49988a
   } else {
     $content_real = template('nginx/vhost/vhost_location_directory.erb')
   }
@@ -128,10 +99,6 @@
   if ($vhost == undef) {
     fail('Cannot create a location reference without attaching to a virtual host')
   }
-<<<<<<< HEAD
-  if (($www_root == undef) and ($proxy == undef) and ($location_alias == undef) and ($stub_status == undef) ) {
-    fail('Cannot create a location reference without a www_root, proxy, location_alias or stub_status defined')
-=======
 
   $location_config = [
     $alias_root ? { undef => 0, default => 1},
@@ -140,7 +107,6 @@
   ]
   if $location_config[0] + $location_config[1] + $location_config[2] > 1 {
     fail('Cannot define both directory (www_root or alias_root) and proxy in a virtual host')
->>>>>>> 3c49988a
   }
   if $location_config[0] + $location_config[1] + $location_config[2] == 0 {
     fail('Cannot create a location reference without a www_root, alias_root, or proxy defined')
