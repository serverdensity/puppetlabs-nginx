# Class: nginx::params
#
# This module manages NGINX paramaters
#
# Parameters:
#
# There are no default parameters for this class.
#
# Actions:
#
# Requires:
#
# Sample Usage:
#
# This class file is not called directly
class nginx::params {
  $nx_temp_dir = '/tmp'
  $nx_run_dir  = '/var/nginx'

  $nx_conf_dir           = '/etc/nginx'
  $nx_confd_purge        = false
  $nx_worker_processes   = 1
  $nx_worker_connections = 1024
  $nx_multi_accept       = off
  $nx_sendfile           = on
  $nx_keepalive_timeout  = 65
  $nx_tcp_nodelay        = on
  $nx_gzip               = on

  $nx_proxy_redirect          = off
  $nx_proxy_set_header        = [
    'Host $host', 'X-Real-IP $remote_addr',
    'X-Forwarded-For $proxy_add_x_forwarded_for',
  ]

  $nx_client_body_temp_path   = "${nx_run_dir}/client_body_temp"
  $nx_client_body_buffer_size = '128k'
  $nx_client_max_body_size    = '10m'
  $nx_proxy_temp_path         = "${nx_run_dir}/proxy_temp"
  $nx_proxy_connect_timeout   = '90'
  $nx_proxy_send_timeout      = '90'
  $nx_proxy_read_timeout      = '90'
  $nx_proxy_buffers           = '32 4k'
  $nx_proxy_ignore_client_abort  = on

  $nx_logdir = $::kernel ? {
    /(?i-mx:linux)/ => '/var/log/nginx',
  }

  $nx_pid = $::kernel ? {
    /(?i-mx:linux)/  => '/var/run/nginx.pid',
  }

  $nx_daemon_user = $::operatingsystem ? {
    /(?i-mx:debian|ubuntu)/                                      => 'www-data',
<<<<<<< HEAD
    /(?i-mx:fedora|rhel|redhat|centos|scientific|suse|opensuse)/ => 'nginx',
=======
    /(?i-mx:fedora|rhel|redhat|centos|scientific|suse|opensuse|amazon)/ => 'nginx',
>>>>>>> 6d2be480
  }

  # Service restart after Nginx 0.7.53 could also be just "/path/to/nginx/bin -s HUP"
  # Some init scripts do a configtest, some don't. If configtest_enable it's true
  # then service restart will take $nx_service_restart value, forcing configtest.
  $nx_configtest_enable	 = false
  $nx_service_restart = "/etc/init.d/nginx configtest && /etc/init.d/nginx restart"

}<|MERGE_RESOLUTION|>--- conflicted
+++ resolved
@@ -53,11 +53,7 @@
 
   $nx_daemon_user = $::operatingsystem ? {
     /(?i-mx:debian|ubuntu)/                                      => 'www-data',
-<<<<<<< HEAD
-    /(?i-mx:fedora|rhel|redhat|centos|scientific|suse|opensuse)/ => 'nginx',
-=======
     /(?i-mx:fedora|rhel|redhat|centos|scientific|suse|opensuse|amazon)/ => 'nginx',
->>>>>>> 6d2be480
   }
 
   # Service restart after Nginx 0.7.53 could also be just "/path/to/nginx/bin -s HUP"
